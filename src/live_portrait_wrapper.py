--- conflicted
+++ resolved
@@ -4,7 +4,6 @@
 Wrapper for LivePortrait core functions
 """
 
-import contextlib
 import os.path as osp
 import numpy as np
 import cv2
@@ -29,10 +28,7 @@
         if inference_cfg.flag_force_cpu:
             self.device = 'cpu'
         else:
-            if torch.backends.mps.is_available():
-                self.device = 'mps'
-            else:
-                self.device = 'cuda:' + str(self.device_id)
+            self.device = 'cuda:' + str(self.device_id)
 
         model_config = yaml.load(open(inference_cfg.models_config, 'r'), Loader=yaml.SafeLoader)
         # init F
@@ -56,18 +52,10 @@
         # Optimize for inference
         if self.compile:
             torch._dynamo.config.suppress_errors = True  # Suppress errors and fall back to eager execution
-            self.warping_module = torch.compile(self.warping_module, mode='max-autotune')
-            self.spade_generator = torch.compile(self.spade_generator, mode='max-autotune')
-
+            self.warping_module = torch.compile(self.warping_module, mode='max-autotune')  
+            self.spade_generator = torch.compile(self.spade_generator, mode='max-autotune')  
+        
         self.timer = Timer()
-
-    def inference_ctx(self):
-        if self.device == "mps":
-            ctx = contextlib.nullcontext()
-        else:
-            ctx = torch.autocast(device_type=self.device[:4], dtype=torch.float16,
-                                 enabled=self.inference_cfg.flag_use_half_precision)
-        return ctx
 
     def update_config(self, user_args):
         for k, v in user_args.items():
@@ -115,7 +103,7 @@
         # 返回预处理后的图像
         return x
 
-    def prepare_videos(self, imgs) -> torch.Tensor:
+    def prepare_driving_videos(self, imgs) -> torch.Tensor:
         """ construct the input as standard
         imgs: NxBxHxWx3, uint8
         """
@@ -137,17 +125,14 @@
         """ get the appearance feature of the image by F
         x: Bx3xHxW, normalized to 0~1
         """
-        with torch.no_grad(), self.inference_ctx():
-            feature_3d = self.appearance_feature_extractor(x)
+        with torch.no_grad():
+            with torch.autocast(device_type=self.device[:4], dtype=torch.float16, enabled=self.inference_cfg.flag_use_half_precision):
+                feature_3d = self.appearance_feature_extractor(x)
 
         return feature_3d.float()
 
     def get_kp_info(self, x: torch.Tensor, **kwargs) -> dict:
         """
-<<<<<<< HEAD
-        with torch.no_grad(), self.inference_ctx():
-            kp_info = self.motion_extractor(x)
-=======
         从输入图像中提取隐含的关键点信息。
 
         :param x: 输入图像数据，格式为 Bx3xHxW，像素值已经归一化到 0~1。
@@ -161,7 +146,6 @@
             with torch.autocast(device_type=self.device[:4], dtype=torch.float16,
                                 enabled=self.inference_cfg.flag_use_half_precision):
                 kp_info = self.motion_extractor(x)  # 提取关键点信息
->>>>>>> 566a395e
 
             # 如果使用了半精度计算，将结果转回全精度
             if self.inference_cfg.flag_use_half_precision:
@@ -247,27 +231,26 @@
         """
         kp_source: BxNx3
         eye_close_ratio: Bx3
-        Return: Bx(3*num_kp)
+        Return: Bx(3*num_kp+2)
         """
         feat_eye = concat_feat(kp_source, eye_close_ratio)
 
         with torch.no_grad():
             delta = self.stitching_retargeting_module['eye'](feat_eye)
 
-        return delta.reshape(-1, kp_source.shape[1], 3)
+        return delta
 
     def retarget_lip(self, kp_source: torch.Tensor, lip_close_ratio: torch.Tensor) -> torch.Tensor:
         """
         kp_source: BxNx3
         lip_close_ratio: Bx2
-        Return: Bx(3*num_kp)
         """
         feat_lip = concat_feat(kp_source, lip_close_ratio)
 
         with torch.no_grad():
             delta = self.stitching_retargeting_module['lip'](feat_lip)
 
-        return delta.reshape(-1, kp_source.shape[1], 3)
+        return delta
 
     def stitch(self, kp_source: torch.Tensor, kp_driving: torch.Tensor) -> torch.Tensor:
         """
@@ -312,14 +295,15 @@
         kp_driving: BxNx3
         """
         # The line 18 in Algorithm 1: D(W(f_s; x_s, x′_d,i)）
-        with torch.no_grad(), self.inference_ctx():
-            if self.compile:
-                # Mark the beginning of a new CUDA Graph step
-                torch.compiler.cudagraph_mark_step_begin()
-            # get decoder input
-            ret_dct = self.warping_module(feature_3d, kp_source=kp_source, kp_driving=kp_driving)
-            # decode
-            ret_dct['out'] = self.spade_generator(feature=ret_dct['out'])
+        with torch.no_grad():
+            with torch.autocast(device_type=self.device[:4], dtype=torch.float16, enabled=self.inference_cfg.flag_use_half_precision):
+                if self.compile:
+                    # Mark the beginning of a new CUDA Graph step
+                    torch.compiler.cudagraph_mark_step_begin()
+                # get decoder input
+                ret_dct = self.warping_module(feature_3d, kp_source=kp_source, kp_driving=kp_driving)
+                # decode
+                ret_dct['out'] = self.spade_generator(feature=ret_dct['out'])
 
             # float the dict
             if self.inference_cfg.flag_use_half_precision:
@@ -339,10 +323,10 @@
 
         return out
 
-    def calc_ratio(self, lmk_lst):
+    def calc_driving_ratio(self, driving_lmk_lst):
         input_eye_ratio_lst = []
         input_lip_ratio_lst = []
-        for lmk in lmk_lst:
+        for lmk in driving_lmk_lst:
             # for eyes retargeting
             input_eye_ratio_lst.append(calc_eye_close_ratio(lmk[None]))
             # for lip retargeting
