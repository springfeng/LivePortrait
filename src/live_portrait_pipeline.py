# coding: utf-8

"""
Pipeline of LivePortrait
"""

import torch

<<<<<<< HEAD
=======
from .utils.viz import viz_lmk

>>>>>>> 566a395e
torch.backends.cudnn.benchmark = True  # disable CUDNN_BACKEND_EXECUTION_PLAN_DESCRIPTOR warning

import cv2;

cv2.setNumThreads(0);
cv2.ocl.setUseOpenCL(False)
import numpy as np
import os
import os.path as osp
from rich.progress import track

from .config.argument_config import ArgumentConfig
from .config.inference_config import InferenceConfig
from .config.crop_config import CropConfig
from .utils.cropper import Cropper
from .utils.camera import get_rotation_matrix
from .utils.video import images2video, concat_frames, get_fps, add_audio_to_video, has_audio_stream
from .utils.crop import _transform_img, prepare_paste_back, paste_back
from .utils.io import load_image_rgb, load_video, resize_to_limit, dump, load
from .utils.helper import mkdir, basename, dct2device, is_video, is_template, remove_suffix, is_image
from .utils.filter import smooth
from .utils.rprint import rlog as log
# from .utils.viz import viz_lmk
from .live_portrait_wrapper import LivePortraitWrapper


def make_abs_path(fn):
    return osp.join(osp.dirname(osp.realpath(__file__)), fn)


class LivePortraitPipeline(object):

    def __init__(self, inference_cfg: InferenceConfig, crop_cfg: CropConfig):
        self.live_portrait_wrapper: LivePortraitWrapper = LivePortraitWrapper(inference_cfg=inference_cfg)
        self.cropper: Cropper = Cropper(crop_cfg=crop_cfg)

    def make_motion_template(self, I_lst, c_eyes_lst, c_lip_lst, **kwargs):
        n_frames = I_lst.shape[0]
        template_dct = {
            'n_frames': n_frames,
            'output_fps': kwargs.get('output_fps', 25),
            'motion': [],
            'c_eyes_lst': [],
            'c_lip_lst': [],
            'x_i_info_lst': [],
        }

        for i in track(range(n_frames), description='Making motion templates...', total=n_frames):
            # collect s, R, δ and t for inference
            I_i = I_lst[i]
            x_i_info = self.live_portrait_wrapper.get_kp_info(I_i)
            R_i = get_rotation_matrix(x_i_info['pitch'], x_i_info['yaw'], x_i_info['roll'])

            item_dct = {
                'scale': x_i_info['scale'].cpu().numpy().astype(np.float32),
                'R': R_i.cpu().numpy().astype(np.float32),
                'exp': x_i_info['exp'].cpu().numpy().astype(np.float32),
                't': x_i_info['t'].cpu().numpy().astype(np.float32),
            }

            template_dct['motion'].append(item_dct)

            c_eyes = c_eyes_lst[i].astype(np.float32)
            template_dct['c_eyes_lst'].append(c_eyes)

            c_lip = c_lip_lst[i].astype(np.float32)
            template_dct['c_lip_lst'].append(c_lip)

            template_dct['x_i_info_lst'].append(x_i_info)

        return template_dct

    def execute(self, args: ArgumentConfig):
<<<<<<< HEAD
        # for convenience
=======
>>>>>>> 566a395e
        inf_cfg = self.live_portrait_wrapper.inference_cfg  # 推理配置
        device = self.live_portrait_wrapper.device  # 设备信息
        crop_cfg = self.cropper.crop_cfg  # 裁剪配置

<<<<<<< HEAD
        ######## load source input ########
        flag_is_source_video = False
        source_fps = None
        if is_image(args.source):
            flag_is_source_video = False
            img_rgb = load_image_rgb(args.source)
            img_rgb = resize_to_limit(img_rgb, inf_cfg.source_max_dim, inf_cfg.source_division)
            log(f"Load source image from {args.source}")
            source_rgb_lst = [img_rgb]
        elif is_video(args.source):
            flag_is_source_video = True
            source_rgb_lst = load_video(args.source)
            source_rgb_lst = [resize_to_limit(img, inf_cfg.source_max_dim, inf_cfg.source_division) for img in source_rgb_lst]
            source_fps = int(get_fps(args.source))
            log(f"Load source video from {args.source}, FPS is {source_fps}")
        else:  # source input is an unknown format
            raise Exception(f"Unknown source format: {args.source}")

        ######## process driving info ########
        flag_load_from_template = is_template(args.driving)
        driving_rgb_crop_256x256_lst = None
        wfp_template = None

        if flag_load_from_template:
            # NOTE: load from template, it is fast, but the cropping video is None
            log(f"Load from template: {args.driving}, NOT the video, so the cropping video and audio are both NULL.", style='bold green')
            driving_template_dct = load(args.driving)
            c_d_eyes_lst = driving_template_dct['c_eyes_lst'] if 'c_eyes_lst' in driving_template_dct.keys() else driving_template_dct['c_d_eyes_lst'] # compatible with previous keys
            c_d_lip_lst = driving_template_dct['c_lip_lst'] if 'c_lip_lst' in driving_template_dct.keys() else driving_template_dct['c_d_lip_lst']
            driving_n_frames = driving_template_dct['n_frames']
            if flag_is_source_video:
                n_frames = min(len(source_rgb_lst), driving_n_frames)  # minimum number as the number of the animated frames
            else:
                n_frames = driving_n_frames

            # set output_fps
            output_fps = driving_template_dct.get('output_fps', inf_cfg.output_fps)
            log(f'The FPS of template: {output_fps}')
=======
        # 处理源肖像图像
        img_rgb = load_image_rgb(args.source_image)  # 加载RGB格式的源图像
        img_rgb = resize_to_limit(img_rgb, inf_cfg.source_max_dim, inf_cfg.source_division)  # 将图像调整到最大尺寸限制
        log(f"从 {args.source_image} 加载源图像")  # 日志记录加载的源图像路径

        # 使用裁剪配置裁剪源图像
        crop_info = self.cropper.crop_source_image(img_rgb, crop_cfg)
        if crop_info is None:  # 如果没有检测到人脸
            raise Exception("在源图像中未检测到人脸!")  # 抛出异常

        source_lmk = crop_info['lmk_crop']  # 获取裁剪后的人脸关键点
        img_crop, img_crop_256x256 = crop_info['img_crop'], crop_info['img_crop_256x256']  # 裁剪后的图像和固定大小（256x256）的图像
        # 保存裁剪后的图像为 img_crop.jpg
        # 输出日志
        log(f"裁剪后的图像已保存为 img_crop.jpg。")
        cv2.imwrite("img_crop.jpg", img_crop)
        cv2.imwrite("img_crop_256x256.jpg", img_crop_256x256)

        # 如果需要裁剪，准备裁剪后的图像；否则，将原始图像强制缩放到256x256
        if inf_cfg.flag_do_crop:
            I_s = self.live_portrait_wrapper.prepare_source(img_crop_256x256)
        else:
            img_crop_256x256 = cv2.resize(img_rgb, (256, 256))
            I_s = self.live_portrait_wrapper.prepare_source(img_crop_256x256)

        # 获取关键点信息
        x_s_info = self.live_portrait_wrapper.get_kp_info(I_s)
        x_c_s = x_s_info['kp']  # 关键点位置
        R_s = get_rotation_matrix(x_s_info['pitch'], x_s_info['yaw'], x_s_info['roll'])  # 获取旋转矩阵
        f_s = self.live_portrait_wrapper.extract_feature_3d(I_s)  # 提取3D特征
        x_s = self.live_portrait_wrapper.transform_keypoint(x_s_info)  # 转换关键点

        # 判断是否需要将嘴唇比例设置为零
        flag_lip_zero = inf_cfg.flag_lip_zero  # 是否将嘴唇张开度设为0
        if flag_lip_zero:
            # 在动画之前让嘴唇张开度为0
            c_d_lip_before_animation = [0.]
            combined_lip_ratio_tensor_before_animation = self.live_portrait_wrapper.calc_combined_lip_ratio(
                c_d_lip_before_animation, source_lmk)
            lip_zero_threshold = combined_lip_ratio_tensor_before_animation[0][0]  # 计算嘴唇张开度阈值
            if lip_zero_threshold < inf_cfg.lip_zero_threshold:  # 如果低于设定的阈值，则不执行设零操作
                flag_lip_zero = False
            else:
                lip_delta_before_animation = self.live_portrait_wrapper.retarget_lip(x_s,
                                                                                     combined_lip_ratio_tensor_before_animation)  # 否则，重新定位嘴唇关键点

        # 处理驱动信息，包括从模板加载或视频文件中提取数据
        flag_load_from_template = is_template(args.driving_info)  # 判断是否从模板加载
        driving_rgb_crop_256x256_lst = None  # 初始化裁剪后的RGB帧列表
        wfp_template = None  # 初始化模板文件路径

        if flag_load_from_template:
            # 如果是从模板加载，则快速加载模板信息，但视频和音频裁剪无效
            log(f"从模板加载：{args.driving_info}，不是视频，所以裁剪的视频和音频都是NULL。", style='bold green')
            template_dct = load(args.driving_info)  # 加载模板字典
            n_frames = template_dct['n_frames']  # 获取帧数

            # 设置输出帧率
            output_fps = template_dct.get('output_fps', inf_cfg.output_fps)
            log(f'模板的FPS：{output_fps}')
>>>>>>> 566a395e

            if args.flag_crop_driving_video:
                log("警告：flag_crop_driving_video为真，但驱动信息来自模板，因此该选项被忽略。")

<<<<<<< HEAD
        elif osp.exists(args.driving) and is_video(args.driving):
            # load from video file, AND make motion template
            output_fps = int(get_fps(args.driving))
            log(f"Load driving video from: {args.driving}, FPS is {output_fps}")

            driving_rgb_lst = load_video(args.driving)
            driving_n_frames = len(driving_rgb_lst)

            ######## make motion template ########
            log("Start making driving motion template...")
            if flag_is_source_video:
                n_frames = min(len(source_rgb_lst), driving_n_frames)  # minimum number as the number of the animated frames
                driving_rgb_lst = driving_rgb_lst[:n_frames]
            else:
                n_frames = driving_n_frames
            if inf_cfg.flag_crop_driving_video:
                ret_d = self.cropper.crop_driving_video(driving_rgb_lst)
                log(f'Driving video is cropped, {len(ret_d["frame_crop_lst"])} frames are processed.')
                if len(ret_d["frame_crop_lst"]) is not n_frames:
                    n_frames = min(n_frames, len(ret_d["frame_crop_lst"]))
                driving_rgb_crop_lst, driving_lmk_crop_lst = ret_d['frame_crop_lst'], ret_d['lmk_crop_lst']
                driving_rgb_crop_256x256_lst = [cv2.resize(_, (256, 256)) for _ in driving_rgb_crop_lst]
            else:
                driving_lmk_crop_lst = self.cropper.calc_lmks_from_cropped_video(driving_rgb_lst)
                driving_rgb_crop_256x256_lst = [cv2.resize(_, (256, 256)) for _ in driving_rgb_lst]  # force to resize to 256x256
            #######################################

            c_d_eyes_lst, c_d_lip_lst = self.live_portrait_wrapper.calc_ratio(driving_lmk_crop_lst)
            # save the motion template
            I_d_lst = self.live_portrait_wrapper.prepare_videos(driving_rgb_crop_256x256_lst)
            driving_template_dct = self.make_motion_template(I_d_lst, c_d_eyes_lst, c_d_lip_lst, output_fps=output_fps)

            wfp_template = remove_suffix(args.driving) + '.pkl'
            dump(wfp_template, driving_template_dct)
            log(f"Dump motion template to {wfp_template}")

        else:
            raise Exception(f"{args.driving} not exists or unsupported driving info types!")
=======
        elif osp.exists(args.driving_info) and is_video(args.driving_info):
            # 如果从视频文件加载，并创建运动模板
            log(f"加载视频：{args.driving_info}")
            if osp.isdir(args.driving_info):
                output_fps = inf_cfg.output_fps
            else:
                output_fps = int(get_fps(args.driving_info))  # 获取视频帧率
                log(f'{args.driving_info}的FPS是：{output_fps}')

            log(f"加载视频文件 (mp4 mov avi等...)：{args.driving_info}")
            driving_rgb_lst = load_driving_info(args.driving_info)  # 加载驱动信息

            # 开始创建运动模板
            log("开始创建运动模板...")
            if inf_cfg.flag_crop_driving_video:
                ret = self.cropper.crop_driving_video(driving_rgb_lst)  # 裁剪视频帧
                log(f'驱动视频已裁剪，处理了{len(ret["frame_crop_lst"])}帧。')
                driving_rgb_crop_lst, driving_lmk_crop_lst = ret['frame_crop_lst'], ret['lmk_crop_lst']  # 分离裁剪后的帧和关键点
                driving_rgb_crop_256x256_lst = [cv2.resize(_, (256, 256)) for _ in
                                                driving_rgb_crop_lst]  # 将裁剪后的帧缩放到256x256
            else:
                driving_lmk_crop_lst = self.cropper.calc_lmks_from_cropped_video(driving_rgb_lst)  # 从裁剪视频计算关键点
                driving_rgb_crop_256x256_lst = [cv2.resize(_, (256, 256)) for _ in driving_rgb_lst]  # 强制缩放所有帧到256x256

            c_d_eyes_lst, c_d_lip_lst = self.live_portrait_wrapper.calc_driving_ratio(
                driving_lmk_crop_lst)  # 计算眼睛和嘴唇的比例
            # 准备驱动视频
            I_d_lst = self.live_portrait_wrapper.prepare_driving_videos(driving_rgb_crop_256x256_lst)
            template_dct = self.make_motion_template(I_d_lst, c_d_eyes_lst, c_d_lip_lst,
                                                     output_fps=output_fps)  # 创建运动模板

            wfp_template = remove_suffix(args.driving_info) + '.pkl'  # 构建模板文件名
            dump(wfp_template, template_dct)  # 保存模板到文件
            log(f"将运动模板保存到 {wfp_template}")

            n_frames = I_d_lst.shape[0]  # 获取模板帧数
        else:
            raise Exception(f"{args.driving_info}不存在或不支持的驱动信息类型！")
>>>>>>> 566a395e

        ######## prepare for pasteback ########
        # 准备用于粘贴回去（pasteback）的帧
        I_p_pstbk_lst = None
        if inf_cfg.flag_pasteback and inf_cfg.flag_do_crop and inf_cfg.flag_stitching:
<<<<<<< HEAD
=======
            # 准备粘贴回去所需要的掩码
            mask_ori_float = prepare_paste_back(inf_cfg.mask_crop, crop_info['M_c2o'],
                                                dsize=(img_rgb.shape[1], img_rgb.shape[0]))
>>>>>>> 566a395e
            I_p_pstbk_lst = []
            log("粘贴回去的掩码准备完成。")
        #########################################

        I_p_lst = []
        R_d_0, x_d_0_info = None, None
        flag_normalize_lip = inf_cfg.flag_normalize_lip  # not overwrite
        flag_source_video_eye_retargeting = inf_cfg.flag_source_video_eye_retargeting  # not overwrite
        lip_delta_before_animation, eye_delta_before_animation = None, None

        ######## process source info ########
        if flag_is_source_video:
            log(f"Start making source motion template...")

            source_rgb_lst = source_rgb_lst[:n_frames]
            if inf_cfg.flag_do_crop:
                ret_s = self.cropper.crop_source_video(source_rgb_lst, crop_cfg)
                log(f'Source video is cropped, {len(ret_s["frame_crop_lst"])} frames are processed.')
                if len(ret_s["frame_crop_lst"]) is not n_frames:
                    n_frames = min(n_frames, len(ret_s["frame_crop_lst"]))
                img_crop_256x256_lst, source_lmk_crop_lst, source_M_c2o_lst = ret_s['frame_crop_lst'], ret_s['lmk_crop_lst'], ret_s['M_c2o_lst']
            else:
                source_lmk_crop_lst = self.cropper.calc_lmks_from_cropped_video(source_rgb_lst)
                img_crop_256x256_lst = [cv2.resize(_, (256, 256)) for _ in source_rgb_lst]  # force to resize to 256x256

            c_s_eyes_lst, c_s_lip_lst = self.live_portrait_wrapper.calc_ratio(source_lmk_crop_lst)
            # save the motion template
            I_s_lst = self.live_portrait_wrapper.prepare_videos(img_crop_256x256_lst)
            source_template_dct = self.make_motion_template(I_s_lst, c_s_eyes_lst, c_s_lip_lst, output_fps=source_fps)

            x_d_exp_lst = [source_template_dct['motion'][i]['exp'] + driving_template_dct['motion'][i]['exp'] - driving_template_dct['motion'][0]['exp'] for i in range(n_frames)]
            x_d_exp_lst_smooth = smooth(x_d_exp_lst, source_template_dct['motion'][0]['exp'].shape, device, inf_cfg.driving_smooth_observation_variance)
            if inf_cfg.flag_video_editing_head_rotation:
                key_r = 'R' if 'R' in driving_template_dct['motion'][0].keys() else 'R_d'  # compatible with previous keys
                x_d_r_lst = [(np.dot(driving_template_dct['motion'][i][key_r], driving_template_dct['motion'][0][key_r].transpose(0, 2, 1))) @ source_template_dct['motion'][i]['R'] for i in range(n_frames)]
                x_d_r_lst_smooth = smooth(x_d_r_lst, source_template_dct['motion'][0]['R'].shape, device, inf_cfg.driving_smooth_observation_variance)
        else:  # if the input is a source image, process it only once
            crop_info = self.cropper.crop_source_image(source_rgb_lst[0], crop_cfg)
            if crop_info is None:
                raise Exception("No face detected in the source image!")
            source_lmk = crop_info['lmk_crop']
            img_crop_256x256 = crop_info['img_crop_256x256']

            if inf_cfg.flag_do_crop:
                I_s = self.live_portrait_wrapper.prepare_source(img_crop_256x256)
            else:
                img_crop_256x256 = cv2.resize(source_rgb_lst[0], (256, 256))  # force to resize to 256x256
                I_s = self.live_portrait_wrapper.prepare_source(img_crop_256x256)
            x_s_info = self.live_portrait_wrapper.get_kp_info(I_s)
            x_c_s = x_s_info['kp']
            R_s = get_rotation_matrix(x_s_info['pitch'], x_s_info['yaw'], x_s_info['roll'])
            f_s = self.live_portrait_wrapper.extract_feature_3d(I_s)
            x_s = self.live_portrait_wrapper.transform_keypoint(x_s_info)

            # let lip-open scalar to be 0 at first
            if flag_normalize_lip:
                c_d_lip_before_animation = [0.]
                combined_lip_ratio_tensor_before_animation = self.live_portrait_wrapper.calc_combined_lip_ratio(c_d_lip_before_animation, source_lmk)
                if combined_lip_ratio_tensor_before_animation[0][0] >= inf_cfg.lip_normalize_threshold:
                    lip_delta_before_animation = self.live_portrait_wrapper.retarget_lip(x_s, combined_lip_ratio_tensor_before_animation)

            if inf_cfg.flag_pasteback and inf_cfg.flag_do_crop and inf_cfg.flag_stitching:
                mask_ori_float = prepare_paste_back(inf_cfg.mask_crop, crop_info['M_c2o'], dsize=(source_rgb_lst[0].shape[1], source_rgb_lst[0].shape[0]))

        ######## animate ########
        log(f"The animated video consists of {n_frames} frames.")
        for i in track(range(n_frames), description='🚀Animating...', total=n_frames):
<<<<<<< HEAD
            if flag_is_source_video:  # source video
                x_s_info_tiny = source_template_dct['motion'][i]
                x_s_info_tiny = dct2device(x_s_info_tiny, device)

                source_lmk = source_lmk_crop_lst[i]
                img_crop_256x256 = img_crop_256x256_lst[i]
                I_s = I_s_lst[i]

                x_s_info = source_template_dct['x_i_info_lst'][i]
                x_c_s = x_s_info['kp']
                R_s = x_s_info_tiny['R']
                f_s = self.live_portrait_wrapper.extract_feature_3d(I_s)
                x_s = self.live_portrait_wrapper.transform_keypoint(x_s_info)

                # let lip-open scalar to be 0 at first if the input is a video
                if flag_normalize_lip:
                    c_d_lip_before_animation = [0.]
                    combined_lip_ratio_tensor_before_animation = self.live_portrait_wrapper.calc_combined_lip_ratio(c_d_lip_before_animation, source_lmk)
                    if combined_lip_ratio_tensor_before_animation[0][0] >= inf_cfg.lip_normalize_threshold:
                        lip_delta_before_animation = self.live_portrait_wrapper.retarget_lip(x_s, combined_lip_ratio_tensor_before_animation)

                # let eye-open scalar to be the same as the first frame if the latter is eye-open state
                if flag_source_video_eye_retargeting:
                    if i == 0:
                        combined_eye_ratio_tensor_frame_zero = c_s_eyes_lst[0]
                        c_d_eye_before_animation_frame_zero = [[combined_eye_ratio_tensor_frame_zero[0][:2].mean()]]
                        if c_d_eye_before_animation_frame_zero[0][0] < inf_cfg.source_video_eye_retargeting_threshold:
                            c_d_eye_before_animation_frame_zero = [[0.39]]
                    combined_eye_ratio_tensor_before_animation = self.live_portrait_wrapper.calc_combined_eye_ratio(c_d_eye_before_animation_frame_zero, source_lmk)
                    eye_delta_before_animation = self.live_portrait_wrapper.retarget_eye(x_s, combined_eye_ratio_tensor_before_animation)

                if inf_cfg.flag_pasteback and inf_cfg.flag_do_crop and inf_cfg.flag_stitching:  # prepare for paste back
                    mask_ori_float = prepare_paste_back(inf_cfg.mask_crop, source_M_c2o_lst[i], dsize=(source_rgb_lst[i].shape[1], source_rgb_lst[i].shape[0]))

            x_d_i_info = driving_template_dct['motion'][i]
=======
            # 加载每帧的运动信息
            x_d_i_info = template_dct['motion'][i]
>>>>>>> 566a395e
            x_d_i_info = dct2device(x_d_i_info, device)
            R_d_i = x_d_i_info['R'] if 'R' in x_d_i_info.keys() else x_d_i_info['R_d']  # compatible with previous keys

<<<<<<< HEAD
            if i == 0:  # cache the first frame
=======
            # 保存第一帧的运动信息
            if i == 0:
>>>>>>> 566a395e
                R_d_0 = R_d_i
                x_d_0_info = x_d_i_info

            # 根据配置决定是否使用相对运动
            if inf_cfg.flag_relative_motion:
<<<<<<< HEAD
                if flag_is_source_video:
                    if inf_cfg.flag_video_editing_head_rotation:
                        R_new = x_d_r_lst_smooth[i]
                    else:
                        R_new = R_s
                else:
                    R_new = (R_d_i @ R_d_0.permute(0, 2, 1)) @ R_s

                delta_new = x_d_exp_lst_smooth[i] if flag_is_source_video else x_s_info['exp'] + (x_d_i_info['exp'] - x_d_0_info['exp'])
                scale_new = x_s_info['scale'] if flag_is_source_video else x_s_info['scale'] * (x_d_i_info['scale'] / x_d_0_info['scale'])
                t_new = x_s_info['t'] if flag_is_source_video else x_s_info['t'] + (x_d_i_info['t'] - x_d_0_info['t'])
=======
                # 计算新的旋转、delta、scale和t
                R_new = (R_d_i @ R_d_0.permute(0, 2, 1)) @ R_s
                delta_new = x_s_info['exp'] + (x_d_i_info['exp'] - x_d_0_info['exp'])
                scale_new = x_s_info['scale'] * (x_d_i_info['scale'] / x_d_0_info['scale'])
                t_new = x_s_info['t'] + (x_d_i_info['t'] - x_d_0_info['t'])
>>>>>>> 566a395e
            else:
                R_new = R_d_i
                delta_new = x_d_i_info['exp']
                scale_new = x_s_info['scale']
                t_new = x_d_i_info['t']

            # 设置tz为0
            t_new[..., 2].fill_(0)
            # 计算新的变形
            x_d_i_new = scale_new * (x_c_s @ R_new + delta_new) + t_new

            # 根据不同的配置进行不同的操作
            if not inf_cfg.flag_stitching and not inf_cfg.flag_eye_retargeting and not inf_cfg.flag_lip_retargeting:
<<<<<<< HEAD
                # without stitching or retargeting
                if flag_normalize_lip and lip_delta_before_animation is not None:
                    x_d_i_new += lip_delta_before_animation
                if flag_source_video_eye_retargeting and eye_delta_before_animation is not None:
                    x_d_i_new += eye_delta_before_animation
                else:
                    pass
            elif inf_cfg.flag_stitching and not inf_cfg.flag_eye_retargeting and not inf_cfg.flag_lip_retargeting:
                # with stitching and without retargeting
                if flag_normalize_lip and lip_delta_before_animation is not None:
                    x_d_i_new = self.live_portrait_wrapper.stitching(x_s, x_d_i_new) + lip_delta_before_animation
=======
                # 如果不需要缝合或重定向
                if flag_lip_zero:
                    x_d_i_new += lip_delta_before_animation.reshape(-1, x_s.shape[1], 3)
            elif inf_cfg.flag_stitching and not inf_cfg.flag_eye_retargeting and not inf_cfg.flag_lip_retargeting:
                # 如果需要缝合但不需要重定向
                if flag_lip_zero:
                    x_d_i_new = self.live_portrait_wrapper.stitching(x_s,
                                                                     x_d_i_new) + lip_delta_before_animation.reshape(-1,
                                                                                                                     x_s.shape[
                                                                                                                         1],
                                                                                                                     3)
>>>>>>> 566a395e
                else:
                    x_d_i_new = self.live_portrait_wrapper.stitching(x_s, x_d_i_new)
                if flag_source_video_eye_retargeting and eye_delta_before_animation is not None:
                    x_d_i_new += eye_delta_before_animation
            else:
                # 处理眼睛和嘴唇的重定向
                eyes_delta, lip_delta = None, None
                if inf_cfg.flag_eye_retargeting:
                    eyes_delta = self.live_portrait_wrapper.retarget_eye(x_s, combined_eye_ratio_tensor)
                if inf_cfg.flag_lip_retargeting:
                    lip_delta = self.live_portrait_wrapper.retarget_lip(x_s, combined_lip_ratio_tensor)

<<<<<<< HEAD
                if inf_cfg.flag_relative_motion:  # use x_s
                    x_d_i_new = x_s + \
                        (eyes_delta if eyes_delta is not None else 0) + \
                        (lip_delta if lip_delta is not None else 0)
                else:  # use x_d,i
                    x_d_i_new = x_d_i_new + \
                        (eyes_delta if eyes_delta is not None else 0) + \
                        (lip_delta if lip_delta is not None else 0)
=======
                # 更新变形
                x_d_i_new = x_d_i_new + (eyes_delta.reshape(-1, x_s.shape[1], 3) if eyes_delta is not None else 0) + (
                    lip_delta.reshape(-1, x_s.shape[1], 3) if lip_delta is not None else 0)
>>>>>>> 566a395e

                if inf_cfg.flag_stitching:
                    x_d_i_new = self.live_portrait_wrapper.stitching(x_s, x_d_i_new)

            # 应用变形并解码
            out = self.live_portrait_wrapper.warp_decode(f_s, x_s, x_d_i_new)
            I_p_i = self.live_portrait_wrapper.parse_output(out['out'])[0]
            I_p_lst.append(I_p_i)

            # 如果需要粘贴回去
            if inf_cfg.flag_pasteback and inf_cfg.flag_do_crop and inf_cfg.flag_stitching:
<<<<<<< HEAD
                # TODO: the paste back procedure is slow, considering optimize it using multi-threading or GPU
                if flag_is_source_video:
                    I_p_pstbk = paste_back(I_p_i, source_M_c2o_lst[i], source_rgb_lst[i], mask_ori_float)
                else:
                    I_p_pstbk = paste_back(I_p_i, crop_info['M_c2o'], source_rgb_lst[0], mask_ori_float)
=======
                I_p_pstbk = paste_back(I_p_i, crop_info['M_c2o'], img_rgb, mask_ori_float)
>>>>>>> 566a395e
                I_p_pstbk_lst.append(I_p_pstbk)

        # 输出结果
        mkdir(args.output_dir)
        wfp_concat = None
        flag_source_has_audio = flag_is_source_video and has_audio_stream(args.source)
        flag_driving_has_audio = (not flag_load_from_template) and has_audio_stream(args.driving)

        ######### build the final concatenation result #########
        # driving frame | source frame | generation, or source frame | generation
        if flag_is_source_video:
            frames_concatenated = concat_frames(driving_rgb_crop_256x256_lst, img_crop_256x256_lst, I_p_lst)
        else:
            frames_concatenated = concat_frames(driving_rgb_crop_256x256_lst, [img_crop_256x256], I_p_lst)
        wfp_concat = osp.join(args.output_dir, f'{basename(args.source)}--{basename(args.driving)}_concat.mp4')

<<<<<<< HEAD
        # NOTE: update output fps
        output_fps = source_fps if flag_is_source_video else output_fps
        images2video(frames_concatenated, wfp=wfp_concat, fps=output_fps)

        if flag_source_has_audio or flag_driving_has_audio:
            # final result with concatenation
            wfp_concat_with_audio = osp.join(args.output_dir, f'{basename(args.source)}--{basename(args.driving)}_concat_with_audio.mp4')
            # audio_from_which_video = args.source if flag_source_has_audio else args.driving # default source audio
            audio_from_which_video = args.driving if flag_driving_has_audio else args.source # default driving audio
            log(f"Audio is selected from {audio_from_which_video}, concat mode")
            add_audio_to_video(wfp_concat, audio_from_which_video, wfp_concat_with_audio)
=======
        # 拼接最终结果
        frames_concatenated = concat_frames(driving_rgb_crop_256x256_lst, img_crop_256x256, I_p_lst)
        wfp_concat = osp.join(args.output_dir,
                              f'{basename(args.source_image)}--{basename(args.driving_info)}_concat.mp4')
        images2video(frames_concatenated, wfp=wfp_concat, fps=output_fps)

        # 如果有音频流，添加音频
        if flag_has_audio:
            wfp_concat_with_audio = osp.join(args.output_dir,
                                             f'{basename(args.source_image)}--{basename(args.driving_info)}_concat_with_audio.mp4')
            add_audio_to_video(wfp_concat, args.driving_info, wfp_concat_with_audio)
>>>>>>> 566a395e
            os.replace(wfp_concat_with_audio, wfp_concat)
            log(f"替换 {wfp_concat} 为 {wfp_concat_with_audio}")

<<<<<<< HEAD
        # save the animated result
        wfp = osp.join(args.output_dir, f'{basename(args.source)}--{basename(args.driving)}.mp4')
=======
        # 保存动画结果
        wfp = osp.join(args.output_dir, f'{basename(args.source_image)}--{basename(args.driving_info)}.mp4')
>>>>>>> 566a395e
        if I_p_pstbk_lst is not None and len(I_p_pstbk_lst) > 0:
            images2video(I_p_pstbk_lst, wfp=wfp, fps=output_fps)
        else:
            images2video(I_p_lst, wfp=wfp, fps=output_fps)

<<<<<<< HEAD
        ######### build the final result #########
        if flag_source_has_audio or flag_driving_has_audio:
            wfp_with_audio = osp.join(args.output_dir, f'{basename(args.source)}--{basename(args.driving)}_with_audio.mp4')
            # audio_from_which_video = args.source if flag_source_has_audio else args.driving # default source audio
            audio_from_which_video = args.driving if flag_driving_has_audio else args.source # default driving audio
            log(f"Audio is selected from {audio_from_which_video}")
            add_audio_to_video(wfp, audio_from_which_video, wfp_with_audio)
=======
        # 如果有音频流，再次添加音频
        if flag_has_audio:
            wfp_with_audio = osp.join(args.output_dir,
                                      f'{basename(args.source_image)}--{basename(args.driving_info)}_with_audio.mp4')
            add_audio_to_video(wfp, args.driving_info, wfp_with_audio)
>>>>>>> 566a395e
            os.replace(wfp_with_audio, wfp)
            log(f"替换 {wfp} 为 {wfp_with_audio}")

<<<<<<< HEAD
        # final log
        if wfp_template not in (None, ''):
            log(f'Animated template: {wfp_template}, you can specify `-d` argument with this template path next time to avoid cropping video, motion making and protecting privacy.', style='bold green')
        log(f'Animated video: {wfp}')
        log(f'Animated video with concat: {wfp_concat}')
=======
        # 最终日志
        log(f'动画模板: {wfp_template}, 下次你可以使用 `-d` 参数指定这个模板路径，避免重新裁剪视频，制作运动模板和保护隐私。')
        log(f'动画视频: {wfp}')
        log(f'拼接动画视频: {wfp_concat}')

        return wfp, wfp_concat

    def make_motion_template(self, I_d_lst, c_d_eyes_lst, c_d_lip_lst, **kwargs):
        n_frames = I_d_lst.shape[0]
        template_dct = {
            'n_frames': n_frames,
            'output_fps': kwargs.get('output_fps', 25),
            'motion': [],
            'c_d_eyes_lst': [],
            'c_d_lip_lst': [],
        }

        for i in track(range(n_frames), description='Making motion templates...', total=n_frames):
            # collect s_d, R_d, δ_d and t_d for inference
            I_d_i = I_d_lst[i]
            x_d_i_info = self.live_portrait_wrapper.get_kp_info(I_d_i)
            R_d_i = get_rotation_matrix(x_d_i_info['pitch'], x_d_i_info['yaw'], x_d_i_info['roll'])

            item_dct = {
                'scale': x_d_i_info['scale'].cpu().numpy().astype(np.float32),
                'R_d': R_d_i.cpu().numpy().astype(np.float32),
                'exp': x_d_i_info['exp'].cpu().numpy().astype(np.float32),
                't': x_d_i_info['t'].cpu().numpy().astype(np.float32),
            }

            template_dct['motion'].append(item_dct)

            c_d_eyes = c_d_eyes_lst[i].astype(np.float32)
            template_dct['c_d_eyes_lst'].append(c_d_eyes)

            c_d_lip = c_d_lip_lst[i].astype(np.float32)
            template_dct['c_d_lip_lst'].append(c_d_lip)
>>>>>>> 566a395e

        return wfp, wfp_concat<|MERGE_RESOLUTION|>--- conflicted
+++ resolved
@@ -6,11 +6,8 @@
 
 import torch
 
-<<<<<<< HEAD
-=======
 from .utils.viz import viz_lmk
 
->>>>>>> 566a395e
 torch.backends.cudnn.benchmark = True  # disable CUDNN_BACKEND_EXECUTION_PLAN_DESCRIPTOR warning
 
 import cv2;
@@ -29,9 +26,8 @@
 from .utils.camera import get_rotation_matrix
 from .utils.video import images2video, concat_frames, get_fps, add_audio_to_video, has_audio_stream
 from .utils.crop import _transform_img, prepare_paste_back, paste_back
-from .utils.io import load_image_rgb, load_video, resize_to_limit, dump, load
-from .utils.helper import mkdir, basename, dct2device, is_video, is_template, remove_suffix, is_image
-from .utils.filter import smooth
+from .utils.io import load_image_rgb, load_driving_info, resize_to_limit, dump, load
+from .utils.helper import mkdir, basename, dct2device, is_video, is_template, remove_suffix
 from .utils.rprint import rlog as log
 # from .utils.viz import viz_lmk
 from .live_portrait_wrapper import LivePortraitWrapper
@@ -47,91 +43,11 @@
         self.live_portrait_wrapper: LivePortraitWrapper = LivePortraitWrapper(inference_cfg=inference_cfg)
         self.cropper: Cropper = Cropper(crop_cfg=crop_cfg)
 
-    def make_motion_template(self, I_lst, c_eyes_lst, c_lip_lst, **kwargs):
-        n_frames = I_lst.shape[0]
-        template_dct = {
-            'n_frames': n_frames,
-            'output_fps': kwargs.get('output_fps', 25),
-            'motion': [],
-            'c_eyes_lst': [],
-            'c_lip_lst': [],
-            'x_i_info_lst': [],
-        }
-
-        for i in track(range(n_frames), description='Making motion templates...', total=n_frames):
-            # collect s, R, δ and t for inference
-            I_i = I_lst[i]
-            x_i_info = self.live_portrait_wrapper.get_kp_info(I_i)
-            R_i = get_rotation_matrix(x_i_info['pitch'], x_i_info['yaw'], x_i_info['roll'])
-
-            item_dct = {
-                'scale': x_i_info['scale'].cpu().numpy().astype(np.float32),
-                'R': R_i.cpu().numpy().astype(np.float32),
-                'exp': x_i_info['exp'].cpu().numpy().astype(np.float32),
-                't': x_i_info['t'].cpu().numpy().astype(np.float32),
-            }
-
-            template_dct['motion'].append(item_dct)
-
-            c_eyes = c_eyes_lst[i].astype(np.float32)
-            template_dct['c_eyes_lst'].append(c_eyes)
-
-            c_lip = c_lip_lst[i].astype(np.float32)
-            template_dct['c_lip_lst'].append(c_lip)
-
-            template_dct['x_i_info_lst'].append(x_i_info)
-
-        return template_dct
-
     def execute(self, args: ArgumentConfig):
-<<<<<<< HEAD
-        # for convenience
-=======
->>>>>>> 566a395e
         inf_cfg = self.live_portrait_wrapper.inference_cfg  # 推理配置
         device = self.live_portrait_wrapper.device  # 设备信息
         crop_cfg = self.cropper.crop_cfg  # 裁剪配置
 
-<<<<<<< HEAD
-        ######## load source input ########
-        flag_is_source_video = False
-        source_fps = None
-        if is_image(args.source):
-            flag_is_source_video = False
-            img_rgb = load_image_rgb(args.source)
-            img_rgb = resize_to_limit(img_rgb, inf_cfg.source_max_dim, inf_cfg.source_division)
-            log(f"Load source image from {args.source}")
-            source_rgb_lst = [img_rgb]
-        elif is_video(args.source):
-            flag_is_source_video = True
-            source_rgb_lst = load_video(args.source)
-            source_rgb_lst = [resize_to_limit(img, inf_cfg.source_max_dim, inf_cfg.source_division) for img in source_rgb_lst]
-            source_fps = int(get_fps(args.source))
-            log(f"Load source video from {args.source}, FPS is {source_fps}")
-        else:  # source input is an unknown format
-            raise Exception(f"Unknown source format: {args.source}")
-
-        ######## process driving info ########
-        flag_load_from_template = is_template(args.driving)
-        driving_rgb_crop_256x256_lst = None
-        wfp_template = None
-
-        if flag_load_from_template:
-            # NOTE: load from template, it is fast, but the cropping video is None
-            log(f"Load from template: {args.driving}, NOT the video, so the cropping video and audio are both NULL.", style='bold green')
-            driving_template_dct = load(args.driving)
-            c_d_eyes_lst = driving_template_dct['c_eyes_lst'] if 'c_eyes_lst' in driving_template_dct.keys() else driving_template_dct['c_d_eyes_lst'] # compatible with previous keys
-            c_d_lip_lst = driving_template_dct['c_lip_lst'] if 'c_lip_lst' in driving_template_dct.keys() else driving_template_dct['c_d_lip_lst']
-            driving_n_frames = driving_template_dct['n_frames']
-            if flag_is_source_video:
-                n_frames = min(len(source_rgb_lst), driving_n_frames)  # minimum number as the number of the animated frames
-            else:
-                n_frames = driving_n_frames
-
-            # set output_fps
-            output_fps = driving_template_dct.get('output_fps', inf_cfg.output_fps)
-            log(f'The FPS of template: {output_fps}')
-=======
         # 处理源肖像图像
         img_rgb = load_image_rgb(args.source_image)  # 加载RGB格式的源图像
         img_rgb = resize_to_limit(img_rgb, inf_cfg.source_max_dim, inf_cfg.source_division)  # 将图像调整到最大尺寸限制
@@ -192,51 +108,10 @@
             # 设置输出帧率
             output_fps = template_dct.get('output_fps', inf_cfg.output_fps)
             log(f'模板的FPS：{output_fps}')
->>>>>>> 566a395e
 
             if args.flag_crop_driving_video:
                 log("警告：flag_crop_driving_video为真，但驱动信息来自模板，因此该选项被忽略。")
 
-<<<<<<< HEAD
-        elif osp.exists(args.driving) and is_video(args.driving):
-            # load from video file, AND make motion template
-            output_fps = int(get_fps(args.driving))
-            log(f"Load driving video from: {args.driving}, FPS is {output_fps}")
-
-            driving_rgb_lst = load_video(args.driving)
-            driving_n_frames = len(driving_rgb_lst)
-
-            ######## make motion template ########
-            log("Start making driving motion template...")
-            if flag_is_source_video:
-                n_frames = min(len(source_rgb_lst), driving_n_frames)  # minimum number as the number of the animated frames
-                driving_rgb_lst = driving_rgb_lst[:n_frames]
-            else:
-                n_frames = driving_n_frames
-            if inf_cfg.flag_crop_driving_video:
-                ret_d = self.cropper.crop_driving_video(driving_rgb_lst)
-                log(f'Driving video is cropped, {len(ret_d["frame_crop_lst"])} frames are processed.')
-                if len(ret_d["frame_crop_lst"]) is not n_frames:
-                    n_frames = min(n_frames, len(ret_d["frame_crop_lst"]))
-                driving_rgb_crop_lst, driving_lmk_crop_lst = ret_d['frame_crop_lst'], ret_d['lmk_crop_lst']
-                driving_rgb_crop_256x256_lst = [cv2.resize(_, (256, 256)) for _ in driving_rgb_crop_lst]
-            else:
-                driving_lmk_crop_lst = self.cropper.calc_lmks_from_cropped_video(driving_rgb_lst)
-                driving_rgb_crop_256x256_lst = [cv2.resize(_, (256, 256)) for _ in driving_rgb_lst]  # force to resize to 256x256
-            #######################################
-
-            c_d_eyes_lst, c_d_lip_lst = self.live_portrait_wrapper.calc_ratio(driving_lmk_crop_lst)
-            # save the motion template
-            I_d_lst = self.live_portrait_wrapper.prepare_videos(driving_rgb_crop_256x256_lst)
-            driving_template_dct = self.make_motion_template(I_d_lst, c_d_eyes_lst, c_d_lip_lst, output_fps=output_fps)
-
-            wfp_template = remove_suffix(args.driving) + '.pkl'
-            dump(wfp_template, driving_template_dct)
-            log(f"Dump motion template to {wfp_template}")
-
-        else:
-            raise Exception(f"{args.driving} not exists or unsupported driving info types!")
-=======
         elif osp.exists(args.driving_info) and is_video(args.driving_info):
             # 如果从视频文件加载，并创建运动模板
             log(f"加载视频：{args.driving_info}")
@@ -275,158 +150,39 @@
             n_frames = I_d_lst.shape[0]  # 获取模板帧数
         else:
             raise Exception(f"{args.driving_info}不存在或不支持的驱动信息类型！")
->>>>>>> 566a395e
 
         ######## prepare for pasteback ########
         # 准备用于粘贴回去（pasteback）的帧
         I_p_pstbk_lst = None
         if inf_cfg.flag_pasteback and inf_cfg.flag_do_crop and inf_cfg.flag_stitching:
-<<<<<<< HEAD
-=======
             # 准备粘贴回去所需要的掩码
             mask_ori_float = prepare_paste_back(inf_cfg.mask_crop, crop_info['M_c2o'],
                                                 dsize=(img_rgb.shape[1], img_rgb.shape[0]))
->>>>>>> 566a395e
             I_p_pstbk_lst = []
             log("粘贴回去的掩码准备完成。")
         #########################################
 
         I_p_lst = []
         R_d_0, x_d_0_info = None, None
-        flag_normalize_lip = inf_cfg.flag_normalize_lip  # not overwrite
-        flag_source_video_eye_retargeting = inf_cfg.flag_source_video_eye_retargeting  # not overwrite
-        lip_delta_before_animation, eye_delta_before_animation = None, None
-
-        ######## process source info ########
-        if flag_is_source_video:
-            log(f"Start making source motion template...")
-
-            source_rgb_lst = source_rgb_lst[:n_frames]
-            if inf_cfg.flag_do_crop:
-                ret_s = self.cropper.crop_source_video(source_rgb_lst, crop_cfg)
-                log(f'Source video is cropped, {len(ret_s["frame_crop_lst"])} frames are processed.')
-                if len(ret_s["frame_crop_lst"]) is not n_frames:
-                    n_frames = min(n_frames, len(ret_s["frame_crop_lst"]))
-                img_crop_256x256_lst, source_lmk_crop_lst, source_M_c2o_lst = ret_s['frame_crop_lst'], ret_s['lmk_crop_lst'], ret_s['M_c2o_lst']
-            else:
-                source_lmk_crop_lst = self.cropper.calc_lmks_from_cropped_video(source_rgb_lst)
-                img_crop_256x256_lst = [cv2.resize(_, (256, 256)) for _ in source_rgb_lst]  # force to resize to 256x256
-
-            c_s_eyes_lst, c_s_lip_lst = self.live_portrait_wrapper.calc_ratio(source_lmk_crop_lst)
-            # save the motion template
-            I_s_lst = self.live_portrait_wrapper.prepare_videos(img_crop_256x256_lst)
-            source_template_dct = self.make_motion_template(I_s_lst, c_s_eyes_lst, c_s_lip_lst, output_fps=source_fps)
-
-            x_d_exp_lst = [source_template_dct['motion'][i]['exp'] + driving_template_dct['motion'][i]['exp'] - driving_template_dct['motion'][0]['exp'] for i in range(n_frames)]
-            x_d_exp_lst_smooth = smooth(x_d_exp_lst, source_template_dct['motion'][0]['exp'].shape, device, inf_cfg.driving_smooth_observation_variance)
-            if inf_cfg.flag_video_editing_head_rotation:
-                key_r = 'R' if 'R' in driving_template_dct['motion'][0].keys() else 'R_d'  # compatible with previous keys
-                x_d_r_lst = [(np.dot(driving_template_dct['motion'][i][key_r], driving_template_dct['motion'][0][key_r].transpose(0, 2, 1))) @ source_template_dct['motion'][i]['R'] for i in range(n_frames)]
-                x_d_r_lst_smooth = smooth(x_d_r_lst, source_template_dct['motion'][0]['R'].shape, device, inf_cfg.driving_smooth_observation_variance)
-        else:  # if the input is a source image, process it only once
-            crop_info = self.cropper.crop_source_image(source_rgb_lst[0], crop_cfg)
-            if crop_info is None:
-                raise Exception("No face detected in the source image!")
-            source_lmk = crop_info['lmk_crop']
-            img_crop_256x256 = crop_info['img_crop_256x256']
-
-            if inf_cfg.flag_do_crop:
-                I_s = self.live_portrait_wrapper.prepare_source(img_crop_256x256)
-            else:
-                img_crop_256x256 = cv2.resize(source_rgb_lst[0], (256, 256))  # force to resize to 256x256
-                I_s = self.live_portrait_wrapper.prepare_source(img_crop_256x256)
-            x_s_info = self.live_portrait_wrapper.get_kp_info(I_s)
-            x_c_s = x_s_info['kp']
-            R_s = get_rotation_matrix(x_s_info['pitch'], x_s_info['yaw'], x_s_info['roll'])
-            f_s = self.live_portrait_wrapper.extract_feature_3d(I_s)
-            x_s = self.live_portrait_wrapper.transform_keypoint(x_s_info)
-
-            # let lip-open scalar to be 0 at first
-            if flag_normalize_lip:
-                c_d_lip_before_animation = [0.]
-                combined_lip_ratio_tensor_before_animation = self.live_portrait_wrapper.calc_combined_lip_ratio(c_d_lip_before_animation, source_lmk)
-                if combined_lip_ratio_tensor_before_animation[0][0] >= inf_cfg.lip_normalize_threshold:
-                    lip_delta_before_animation = self.live_portrait_wrapper.retarget_lip(x_s, combined_lip_ratio_tensor_before_animation)
-
-            if inf_cfg.flag_pasteback and inf_cfg.flag_do_crop and inf_cfg.flag_stitching:
-                mask_ori_float = prepare_paste_back(inf_cfg.mask_crop, crop_info['M_c2o'], dsize=(source_rgb_lst[0].shape[1], source_rgb_lst[0].shape[0]))
-
-        ######## animate ########
-        log(f"The animated video consists of {n_frames} frames.")
+
         for i in track(range(n_frames), description='🚀Animating...', total=n_frames):
-<<<<<<< HEAD
-            if flag_is_source_video:  # source video
-                x_s_info_tiny = source_template_dct['motion'][i]
-                x_s_info_tiny = dct2device(x_s_info_tiny, device)
-
-                source_lmk = source_lmk_crop_lst[i]
-                img_crop_256x256 = img_crop_256x256_lst[i]
-                I_s = I_s_lst[i]
-
-                x_s_info = source_template_dct['x_i_info_lst'][i]
-                x_c_s = x_s_info['kp']
-                R_s = x_s_info_tiny['R']
-                f_s = self.live_portrait_wrapper.extract_feature_3d(I_s)
-                x_s = self.live_portrait_wrapper.transform_keypoint(x_s_info)
-
-                # let lip-open scalar to be 0 at first if the input is a video
-                if flag_normalize_lip:
-                    c_d_lip_before_animation = [0.]
-                    combined_lip_ratio_tensor_before_animation = self.live_portrait_wrapper.calc_combined_lip_ratio(c_d_lip_before_animation, source_lmk)
-                    if combined_lip_ratio_tensor_before_animation[0][0] >= inf_cfg.lip_normalize_threshold:
-                        lip_delta_before_animation = self.live_portrait_wrapper.retarget_lip(x_s, combined_lip_ratio_tensor_before_animation)
-
-                # let eye-open scalar to be the same as the first frame if the latter is eye-open state
-                if flag_source_video_eye_retargeting:
-                    if i == 0:
-                        combined_eye_ratio_tensor_frame_zero = c_s_eyes_lst[0]
-                        c_d_eye_before_animation_frame_zero = [[combined_eye_ratio_tensor_frame_zero[0][:2].mean()]]
-                        if c_d_eye_before_animation_frame_zero[0][0] < inf_cfg.source_video_eye_retargeting_threshold:
-                            c_d_eye_before_animation_frame_zero = [[0.39]]
-                    combined_eye_ratio_tensor_before_animation = self.live_portrait_wrapper.calc_combined_eye_ratio(c_d_eye_before_animation_frame_zero, source_lmk)
-                    eye_delta_before_animation = self.live_portrait_wrapper.retarget_eye(x_s, combined_eye_ratio_tensor_before_animation)
-
-                if inf_cfg.flag_pasteback and inf_cfg.flag_do_crop and inf_cfg.flag_stitching:  # prepare for paste back
-                    mask_ori_float = prepare_paste_back(inf_cfg.mask_crop, source_M_c2o_lst[i], dsize=(source_rgb_lst[i].shape[1], source_rgb_lst[i].shape[0]))
-
-            x_d_i_info = driving_template_dct['motion'][i]
-=======
             # 加载每帧的运动信息
             x_d_i_info = template_dct['motion'][i]
->>>>>>> 566a395e
             x_d_i_info = dct2device(x_d_i_info, device)
-            R_d_i = x_d_i_info['R'] if 'R' in x_d_i_info.keys() else x_d_i_info['R_d']  # compatible with previous keys
-
-<<<<<<< HEAD
-            if i == 0:  # cache the first frame
-=======
+            R_d_i = x_d_i_info['R_d']
+
             # 保存第一帧的运动信息
             if i == 0:
->>>>>>> 566a395e
                 R_d_0 = R_d_i
                 x_d_0_info = x_d_i_info
 
             # 根据配置决定是否使用相对运动
             if inf_cfg.flag_relative_motion:
-<<<<<<< HEAD
-                if flag_is_source_video:
-                    if inf_cfg.flag_video_editing_head_rotation:
-                        R_new = x_d_r_lst_smooth[i]
-                    else:
-                        R_new = R_s
-                else:
-                    R_new = (R_d_i @ R_d_0.permute(0, 2, 1)) @ R_s
-
-                delta_new = x_d_exp_lst_smooth[i] if flag_is_source_video else x_s_info['exp'] + (x_d_i_info['exp'] - x_d_0_info['exp'])
-                scale_new = x_s_info['scale'] if flag_is_source_video else x_s_info['scale'] * (x_d_i_info['scale'] / x_d_0_info['scale'])
-                t_new = x_s_info['t'] if flag_is_source_video else x_s_info['t'] + (x_d_i_info['t'] - x_d_0_info['t'])
-=======
                 # 计算新的旋转、delta、scale和t
                 R_new = (R_d_i @ R_d_0.permute(0, 2, 1)) @ R_s
                 delta_new = x_s_info['exp'] + (x_d_i_info['exp'] - x_d_0_info['exp'])
                 scale_new = x_s_info['scale'] * (x_d_i_info['scale'] / x_d_0_info['scale'])
                 t_new = x_s_info['t'] + (x_d_i_info['t'] - x_d_0_info['t'])
->>>>>>> 566a395e
             else:
                 R_new = R_d_i
                 delta_new = x_d_i_info['exp']
@@ -440,19 +196,6 @@
 
             # 根据不同的配置进行不同的操作
             if not inf_cfg.flag_stitching and not inf_cfg.flag_eye_retargeting and not inf_cfg.flag_lip_retargeting:
-<<<<<<< HEAD
-                # without stitching or retargeting
-                if flag_normalize_lip and lip_delta_before_animation is not None:
-                    x_d_i_new += lip_delta_before_animation
-                if flag_source_video_eye_retargeting and eye_delta_before_animation is not None:
-                    x_d_i_new += eye_delta_before_animation
-                else:
-                    pass
-            elif inf_cfg.flag_stitching and not inf_cfg.flag_eye_retargeting and not inf_cfg.flag_lip_retargeting:
-                # with stitching and without retargeting
-                if flag_normalize_lip and lip_delta_before_animation is not None:
-                    x_d_i_new = self.live_portrait_wrapper.stitching(x_s, x_d_i_new) + lip_delta_before_animation
-=======
                 # 如果不需要缝合或重定向
                 if flag_lip_zero:
                     x_d_i_new += lip_delta_before_animation.reshape(-1, x_s.shape[1], 3)
@@ -464,11 +207,8 @@
                                                                                                                      x_s.shape[
                                                                                                                          1],
                                                                                                                      3)
->>>>>>> 566a395e
                 else:
                     x_d_i_new = self.live_portrait_wrapper.stitching(x_s, x_d_i_new)
-                if flag_source_video_eye_retargeting and eye_delta_before_animation is not None:
-                    x_d_i_new += eye_delta_before_animation
             else:
                 # 处理眼睛和嘴唇的重定向
                 eyes_delta, lip_delta = None, None
@@ -477,20 +217,9 @@
                 if inf_cfg.flag_lip_retargeting:
                     lip_delta = self.live_portrait_wrapper.retarget_lip(x_s, combined_lip_ratio_tensor)
 
-<<<<<<< HEAD
-                if inf_cfg.flag_relative_motion:  # use x_s
-                    x_d_i_new = x_s + \
-                        (eyes_delta if eyes_delta is not None else 0) + \
-                        (lip_delta if lip_delta is not None else 0)
-                else:  # use x_d,i
-                    x_d_i_new = x_d_i_new + \
-                        (eyes_delta if eyes_delta is not None else 0) + \
-                        (lip_delta if lip_delta is not None else 0)
-=======
                 # 更新变形
                 x_d_i_new = x_d_i_new + (eyes_delta.reshape(-1, x_s.shape[1], 3) if eyes_delta is not None else 0) + (
                     lip_delta.reshape(-1, x_s.shape[1], 3) if lip_delta is not None else 0)
->>>>>>> 566a395e
 
                 if inf_cfg.flag_stitching:
                     x_d_i_new = self.live_portrait_wrapper.stitching(x_s, x_d_i_new)
@@ -502,44 +231,14 @@
 
             # 如果需要粘贴回去
             if inf_cfg.flag_pasteback and inf_cfg.flag_do_crop and inf_cfg.flag_stitching:
-<<<<<<< HEAD
-                # TODO: the paste back procedure is slow, considering optimize it using multi-threading or GPU
-                if flag_is_source_video:
-                    I_p_pstbk = paste_back(I_p_i, source_M_c2o_lst[i], source_rgb_lst[i], mask_ori_float)
-                else:
-                    I_p_pstbk = paste_back(I_p_i, crop_info['M_c2o'], source_rgb_lst[0], mask_ori_float)
-=======
                 I_p_pstbk = paste_back(I_p_i, crop_info['M_c2o'], img_rgb, mask_ori_float)
->>>>>>> 566a395e
                 I_p_pstbk_lst.append(I_p_pstbk)
 
         # 输出结果
         mkdir(args.output_dir)
         wfp_concat = None
-        flag_source_has_audio = flag_is_source_video and has_audio_stream(args.source)
-        flag_driving_has_audio = (not flag_load_from_template) and has_audio_stream(args.driving)
-
-        ######### build the final concatenation result #########
-        # driving frame | source frame | generation, or source frame | generation
-        if flag_is_source_video:
-            frames_concatenated = concat_frames(driving_rgb_crop_256x256_lst, img_crop_256x256_lst, I_p_lst)
-        else:
-            frames_concatenated = concat_frames(driving_rgb_crop_256x256_lst, [img_crop_256x256], I_p_lst)
-        wfp_concat = osp.join(args.output_dir, f'{basename(args.source)}--{basename(args.driving)}_concat.mp4')
-
-<<<<<<< HEAD
-        # NOTE: update output fps
-        output_fps = source_fps if flag_is_source_video else output_fps
-        images2video(frames_concatenated, wfp=wfp_concat, fps=output_fps)
-
-        if flag_source_has_audio or flag_driving_has_audio:
-            # final result with concatenation
-            wfp_concat_with_audio = osp.join(args.output_dir, f'{basename(args.source)}--{basename(args.driving)}_concat_with_audio.mp4')
-            # audio_from_which_video = args.source if flag_source_has_audio else args.driving # default source audio
-            audio_from_which_video = args.driving if flag_driving_has_audio else args.source # default driving audio
-            log(f"Audio is selected from {audio_from_which_video}, concat mode")
-            add_audio_to_video(wfp_concat, audio_from_which_video, wfp_concat_with_audio)
-=======
+        flag_has_audio = (not flag_load_from_template) and has_audio_stream(args.driving_info)
+
         # 拼接最终结果
         frames_concatenated = concat_frames(driving_rgb_crop_256x256_lst, img_crop_256x256, I_p_lst)
         wfp_concat = osp.join(args.output_dir,
@@ -551,47 +250,24 @@
             wfp_concat_with_audio = osp.join(args.output_dir,
                                              f'{basename(args.source_image)}--{basename(args.driving_info)}_concat_with_audio.mp4')
             add_audio_to_video(wfp_concat, args.driving_info, wfp_concat_with_audio)
->>>>>>> 566a395e
             os.replace(wfp_concat_with_audio, wfp_concat)
             log(f"替换 {wfp_concat} 为 {wfp_concat_with_audio}")
 
-<<<<<<< HEAD
-        # save the animated result
-        wfp = osp.join(args.output_dir, f'{basename(args.source)}--{basename(args.driving)}.mp4')
-=======
         # 保存动画结果
         wfp = osp.join(args.output_dir, f'{basename(args.source_image)}--{basename(args.driving_info)}.mp4')
->>>>>>> 566a395e
         if I_p_pstbk_lst is not None and len(I_p_pstbk_lst) > 0:
             images2video(I_p_pstbk_lst, wfp=wfp, fps=output_fps)
         else:
             images2video(I_p_lst, wfp=wfp, fps=output_fps)
 
-<<<<<<< HEAD
-        ######### build the final result #########
-        if flag_source_has_audio or flag_driving_has_audio:
-            wfp_with_audio = osp.join(args.output_dir, f'{basename(args.source)}--{basename(args.driving)}_with_audio.mp4')
-            # audio_from_which_video = args.source if flag_source_has_audio else args.driving # default source audio
-            audio_from_which_video = args.driving if flag_driving_has_audio else args.source # default driving audio
-            log(f"Audio is selected from {audio_from_which_video}")
-            add_audio_to_video(wfp, audio_from_which_video, wfp_with_audio)
-=======
         # 如果有音频流，再次添加音频
         if flag_has_audio:
             wfp_with_audio = osp.join(args.output_dir,
                                       f'{basename(args.source_image)}--{basename(args.driving_info)}_with_audio.mp4')
             add_audio_to_video(wfp, args.driving_info, wfp_with_audio)
->>>>>>> 566a395e
             os.replace(wfp_with_audio, wfp)
             log(f"替换 {wfp} 为 {wfp_with_audio}")
 
-<<<<<<< HEAD
-        # final log
-        if wfp_template not in (None, ''):
-            log(f'Animated template: {wfp_template}, you can specify `-d` argument with this template path next time to avoid cropping video, motion making and protecting privacy.', style='bold green')
-        log(f'Animated video: {wfp}')
-        log(f'Animated video with concat: {wfp_concat}')
-=======
         # 最终日志
         log(f'动画模板: {wfp_template}, 下次你可以使用 `-d` 参数指定这个模板路径，避免重新裁剪视频，制作运动模板和保护隐私。')
         log(f'动画视频: {wfp}')
@@ -629,6 +305,5 @@
 
             c_d_lip = c_d_lip_lst[i].astype(np.float32)
             template_dct['c_d_lip_lst'].append(c_d_lip)
->>>>>>> 566a395e
-
-        return wfp, wfp_concat+
+        return template_dct