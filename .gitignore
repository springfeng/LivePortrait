# Byte-compiled / optimized / DLL files
__pycache__/
**/__pycache__/
*.py[cod]
**/*.py[cod]
*$py.class

# Model weights
**/*.pth
**/*.onnx

pretrained_weights/*.md
pretrained_weights/docs
pretrained_weights/liveportrait

# Ipython notebook
*.ipynb

# Temporary files or benchmark resources
animations/*
tmp/*
.vscode/launch.json
<<<<<<< HEAD
.idea
=======
**/*.DS_Store
>>>>>>> 24ce67d6
<|MERGE_RESOLUTION|>--- conflicted
+++ resolved
@@ -20,8 +20,6 @@
 animations/*
 tmp/*
 .vscode/launch.json
-<<<<<<< HEAD
-.idea
-=======
 **/*.DS_Store
->>>>>>> 24ce67d6
+
+.idea